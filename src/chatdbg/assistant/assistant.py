--- conflicted
+++ resolved
@@ -21,11 +21,7 @@
         debug=False,
         stream=False,
     ):
-<<<<<<< HEAD
-        
-=======
-
->>>>>>> 0103481f
+
         # Hide their debugging info -- it messes with our error handling
         litellm.suppress_debug_info = True
 
