--- conflicted
+++ resolved
@@ -1,10 +1,6 @@
 [package]
 name = "chatdbg_macros"
-<<<<<<< HEAD
-version = "0.6.2"                                    # Sync with pyproject.toml on release.
-=======
 version = "##VERSION##" # Will be auto-synced with pyproject.toml on release.
->>>>>>> f217eee3
 edition = "2021"
 description = "Rust-specific (macro) support for ChatDBG."
 authors = ["Noah Lev Bartell-Mangel <noahlevb@gmail.com>"]
