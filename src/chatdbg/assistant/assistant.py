import json
<<<<<<< HEAD
import sys
import textwrap
import time
=======
import time
import sys
import litellm
import openai
import textwrap
>>>>>>> 8d1eb3bd

import textwrap
import sys

from .listeners import Printer


class Assistant:
    def __init__(
        self,
        instructions,
        model="gpt-3.5-turbo-1106",
        timeout=30,
        listeners=[Printer()],
        functions=[],
        max_call_response_tokens=4096,
        debug=False,
        stream=False,
    ):
        if debug:
            log_file = open(f"chatdbg.log", "w")
            self._logger = lambda model_call_dict: print(
                model_call_dict, file=log_file, flush=True
            )
        else:
            self._logger = None

        self._clients = listeners

        self._functions = {}
        for f in functions:
            self._add_function(f)

        self._model = model
        self._timeout = timeout
        self._conversation = [{"role": "system", "content": instructions}]
        self._max_call_response_tokens = max_call_response_tokens
        self._stream = stream

        self._check_model()
        self._broadcast("on_begin_dialog", instructions)

    def close(self):
        self._broadcast("on_end_dialog")

    def query(self, prompt: str, user_text):
        """
        Send a query to the LLM.
          - prompt is the prompt to send.
          - user_text is what the user typed (which may or not be the same as prompt)
        """
        if self._stream:
            return self._streamed_query(prompt, user_text)
        else:
            return self._batch_query(prompt, user_text)

    def _broadcast(self, method_name, *args):
        for client in self._clients:
            method = getattr(client, method_name, None)
            if callable(method):
                method(*args)

    def _check_model(self):
        result = litellm.validate_environment(self._model)
        missing_keys = result["missing_keys"]
        if missing_keys != []:
            _, provider, _, _ = litellm.get_llm_provider(self._model)
            if provider == "openai":
                self._broadcast(
                    "on_fail",
                    textwrap.dedent(
                        f"""\
                    You need an OpenAI key to use the {self._model} model.
                    You can get a key here: https://platform.openai.com/api-keys.
                    Set the environment variable OPENAI_API_KEY to your key value."""
                    ),
                )
                sys.exit(1)
            else:
                self._broadcast(
                    "on_fail",
                    textwrap.dedent(
                        f"""\
                    You need to set the following environment variables
                    to use the {self._model} model: {', '.join(missing_keys)}"""
                    ),
                )
                sys.exit(1)

        if not litellm.supports_function_calling(self._model):
            self._broadcast(
                "on_fail",
                textwrap.dedent(
                    f"""\
                The {self._model} model does not support function calls.
                You must use a model that does, eg. gpt-4."""
                ),
            )
            sys.exit(1)

    def _sandwhich_tokens(
        self, text: str, max_tokens: int, top_proportion: float
    ) -> str:
        model = self._model
        if max_tokens == None:
            return text
        tokens = litellm.encode(model, text)
        if len(tokens) <= max_tokens:
            return text
        else:
            total_len = max_tokens - 5  # some slop for the ...
            top_len = int(top_proportion * total_len)
            bot_len = int((1 - top_proportion) * total_len)
            return (
                litellm.decode(model, tokens[0:top_len])
                + " [...] "
                + litellm.decode(model, tokens[-bot_len:])
            )

    def _add_function(self, function):
        """
        Add a new function to the list of function tools.
        The function should have the necessary json spec as its docstring
        """
        schema = json.loads(function.__doc__)
        assert "name" in schema, "Bad JSON in docstring for function tool."
        self._functions[schema["name"]] = {"function": function, "schema": schema}

    def _make_call(self, tool_call) -> str:
        name = tool_call.function.name
        try:
            args = json.loads(tool_call.function.arguments)
            function = self._functions[name]
            call, result = function["function"](**args)
            self._broadcast("on_function_call", call, result)
        except OSError as e:
            # function produced some error -- move this to client???
            result = f"Error: {e}"
        except Exception as e:
            result = f"Ill-formed function call: {e}"
        return result

    def _batch_query(self, prompt: str, user_text):
        start = time.time()
        cost = 0

        try:
            self._broadcast("on_begin_query", prompt, user_text)
            self._conversation.append({"role": "user", "content": prompt})

            while True:
                self._conversation = litellm.utils.trim_messages(
                    self._conversation, self._model
                )

                completion = self._completion()

                cost += litellm.completion_cost(completion)

                response_message = completion.choices[0].message
                self._conversation.append(response_message)

                if response_message.content:
                    self._broadcast(
                        "on_response", "(Message) " + response_message.content
                    )

                if completion.choices[0].finish_reason == "tool_calls":
                    self._add_function_results_to_conversation(response_message)
                else:
                    break

            elapsed = time.time() - start
            stats = {
                "cost": cost,
                "time": elapsed,
                "model": self._model,
                "tokens": completion.usage.total_tokens,
                "prompt_tokens": completion.usage.prompt_tokens,
                "completion_tokens": completion.usage.completion_tokens,
            }
            self._broadcast("on_end_query", stats)
            return stats
        except openai.OpenAIError as e:
            self._broadcast("on_fail", f"Internal Error: {e.__dict__}")
            sys.exit(1)

    def _streamed_query(self, prompt: str, user_text):
        start = time.time()
        cost = 0

        try:
            self._broadcast("on_begin_query", prompt, user_text)
            self._conversation.append({"role": "user", "content": prompt})

            while True:
                self._conversation = litellm.utils.trim_messages(
                    self._conversation, self._model
                )
                # print("\n".join([str(x) for x in self._conversation]))

                stream = self._completion(stream=True)

                # litellm.stream_chunk_builder is broken for new GPT models 
                # that have content before calls, so...

                # stream the response, collecting the tool_call parts separately 
                # from the content
                self._broadcast("on_begin_stream")
                chunks = []
                tool_chunks = []
                for chunk in stream:
                    chunks.append(chunk)
                    if chunk.choices[0].delta.content != None:
                        self._broadcast(
                            "on_stream_delta", chunk.choices[0].delta.content
                        )
                    else:
                        tool_chunks.append(chunk)
                self._broadcast("on_end_stream")

                # then compute for the part that litellm gives back.
                completion = litellm.stream_chunk_builder(
                    chunks, messages=self._conversation
                )
                cost += litellm.completion_cost(completion)

                # add content to conversation, but if there is no content, then the message
                # has only tool calls, and skip this step
                response_message = completion.choices[0].message
                if response_message.content != None:
                    self._conversation.append(response_message)

                if response_message.content != None:
                    self._broadcast(
                        "on_response", "(Message) " + response_message.content
                    )

                if completion.choices[0].finish_reason == "tool_calls":
                    # create a message with just the tool calls, append that to the conversation, and generate the responses.
                    tool_completion = litellm.stream_chunk_builder(
                        tool_chunks, self._conversation
                    )

                    # this part wasn't counted above...
                    cost += litellm.completion_cost(tool_completion)

                    tool_message = tool_completion.choices[0].message
                    cost += litellm.completion_cost(tool_completion)
                    self._conversation.append(tool_message)
                    self._add_function_results_to_conversation(tool_message)
                else:
                    break

            elapsed = time.time() - start
            stats = {
                "cost": cost,
                "time": elapsed,
                "model": self._model,
                "tokens": completion.usage.total_tokens,
                "prompt_tokens": completion.usage.prompt_tokens,
                "completion_tokens": completion.usage.completion_tokens,
            }
            self._broadcast("on_end_query", stats)
            return stats
        except openai.OpenAIError as e:
            self._broadcast("on_fail", f"Internal Error: {e.__dict__}")
            sys.exit(1)

    def _completion(self, stream=False):
        return litellm.completion(
            model=self._model,
            messages=self._conversation,
            tools=[
                {"type": "function", "function": f["schema"]}
                for f in self._functions.values()
            ],
            timeout=self._timeout,
            logger_fn=self._logger,
            stream=stream,
        )

    def _add_function_results_to_conversation(self, response_message):
        response_message["role"] = "assistant"
        tool_calls = response_message.tool_calls
        try:
            for tool_call in tool_calls:
                function_response = self._make_call(tool_call)
                function_response = self._sandwhich_tokens(
                    function_response, self._max_call_response_tokens, 0.5
                )
                response = {
                    "tool_call_id": tool_call.id,
                    "role": "tool",
                    "name": tool_call.function.name,
                    "content": function_response,
                }
                self._conversation.append(response)
        except Exception as e:
            # Warning: potential infinite loop if the LLM keeps sending 
            # the same bad call.
            self._broadcast("on_warn", f"Error processing tool calls: {e}")<|MERGE_RESOLUTION|>--- conflicted
+++ resolved
@@ -1,18 +1,10 @@
 import json
-<<<<<<< HEAD
 import sys
 import textwrap
 import time
-=======
-import time
-import sys
+
 import litellm
 import openai
-import textwrap
->>>>>>> 8d1eb3bd
-
-import textwrap
-import sys
 
 from .listeners import Printer
 
