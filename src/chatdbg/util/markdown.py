--- conflicted
+++ resolved
@@ -5,94 +5,10 @@
 from rich import box
 from rich.console import Console
 from rich.live import Live
-<<<<<<< HEAD
-from rich.markdown import TextElement,Markdown,Token,MarkdownContext,ConsoleOptions,RenderResult
-from rich.panel import Panel
-from rich.theme import Theme
-from rich.style import Style
-from rich.text import Text
-from rich import box
-import os
-
-from io import StringIO
-from typing import Dict, Tuple
-
-def _make_themes() -> Dict[str, Tuple[Theme, str]]:
-    _dark = (
-        Theme(
-            {
-                "markdown.paragraph": "bright_cyan",
-                "markdown.text": "bright_cyan",
-                "markdown.code": "white",
-                "markdown.code_block": "cyan",
-                "markdown.item.bullet": "bold cyan",
-                "markdown.item.number": "bold cyan",
-                "markdown.h1": "bold bright_cyan",
-                "markdown.h2": "bold bright_cyan",
-                "markdown.h3": "bold bright_cyan",
-                "markdown.h4": "bold bright_cyan",
-                "markdown.h5": "bold bright_cyan",
-                "command": "bold bright_yellow",
-                "result": "yellow",
-            }
-        ),
-        "monokai",
-    )
-
-    _light = (
-        Theme(
-            {
-                "markdown.paragraph": "bright_blue",
-                "markdown.text": "bright_blue",
-                "markdown.code": "cyan",
-                "markdown.code_block": "blue",
-                "markdown.item.bullet": "bold blue",
-                "markdown.item.number": "bold blue",
-                "markdown.h1": "bold blue",
-                "markdown.h2": "bold blue",
-                "markdown.h3": "bold blue",
-                "markdown.h4": "bold blue",
-                "markdown.h5": "bold blue",
-                "command": "bold yellow",
-                "result": "yellow",
-            }
-        ),
-        "default",
-    )
-
-    return {"light": _light, "dark": _dark}
-
-
-# Don't center headings
-class Heading(TextElement):
-    """A heading."""
-
-    @classmethod
-    def create(cls, markdown: "Markdown", token: Token) -> "Heading":
-        return cls(token.tag)
-
-    def on_enter(self, context: "MarkdownContext") -> None:
-        self.text = Text()
-        context.enter_style(self.style_name)
-
-    def __init__(self, tag: str) -> None:
-        self.tag = tag
-        self.style_name = f"markdown.{tag}"
-        super().__init__()
-
-    def __rich_console__(
-        self, console: Console, options: ConsoleOptions
-    ) -> RenderResult:
-        text = self.text
-        if self.tag == "h2":
-            yield Text("")
-        yield text
-=======
 from rich.markdown import Markdown
 from rich.panel import Panel
 from rich.theme import Theme
 from rich.table import Table
->>>>>>> 5629ae24
 
 from chatdbg.util.text import fill_to_width, wrap_long_lines
 
