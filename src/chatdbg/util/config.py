import argparse
import os
import textwrap

from traitlets import Bool, Int, Unicode
from traitlets.config import Configurable, Config

from chatdbg.util.markdown import ChatDBGMarkdownPrinter
from chatdbg.util.printer import ChatDBGPrinter


def _chatdbg_get_env(option_name, default_value):
    env_name = "CHATDBG_" + option_name.upper()
    v = os.getenv(env_name, str(default_value))
    if type(default_value) == int:
        return int(v)
    elif type(default_value) == bool:
        return v.lower() == "true"
    else:
        return v


class DBGParser(argparse.ArgumentParser):
    def __init__(self, **kwargs) -> None:
        super().__init__(**kwargs)

    def error(self, message):
        raise Exception(f"Error: {message}\n")


class ChatDBGConfig(Configurable):
    model = Unicode(
        _chatdbg_get_env("model", "gpt-4-1106-preview"), help="The LLM model"
    ).tag(config=True)

    debug = Bool(_chatdbg_get_env("debug", False), help="Log LLM calls").tag(
        config=True
    )

    log = Unicode(_chatdbg_get_env("log", "log.yaml"), help="The log file").tag(
        config=True
    )

    tag = Unicode(_chatdbg_get_env("tag", ""), help="Any extra info for log file").tag(
        config=True
    )
    rc_lines = Unicode(
        _chatdbg_get_env("rc_lines", "[]"), help="lines to run at startup"
    ).tag(config=True)

    context = Int(
        _chatdbg_get_env("context", 10),
        help="lines of source code to show when displaying stacktrace information",
    ).tag(config=True)

    show_locals = Bool(
        _chatdbg_get_env("show_locals", True),
        help="show local var values in stacktrace",
    ).tag(config=True)

    show_libs = Bool(
        _chatdbg_get_env("show_libs", False), help="show library frames in stacktrace"
    ).tag(config=True)

    show_slices = Bool(
        _chatdbg_get_env("show_slices", True), help="support the `slice` command"
    ).tag(config=True)

    take_the_wheel = Bool(
        _chatdbg_get_env("take_the_wheel", True), help="Let LLM take the wheel"
    ).tag(config=True)

    stream = Bool(
        _chatdbg_get_env("stream", True), help="Stream the response at it arrives"
<<<<<<< HEAD
=======
    ).tag(config=True)

    format = Unicode(
        _chatdbg_get_env("format", "text"),
        help="The output format (text or md:light or md:dark).",
>>>>>>> 0103481f
    ).tag(config=True)

    _user_configurable = [debug, log, model, format]

    def _parser(self):
        parser = DBGParser(add_help=False)

        for trait in self._user_configurable:
            name = f"--{trait.name}"
            value = self._trait_values[trait.name]
            t = type(value)
            if t == bool:
                parser.add_argument(name, default=value, action="store_true")
            else:
                parser.add_argument(name, default=value, type=t)

        return parser

    def to_json(self):
        """Serialize the object to a JSON string."""
        return {
            "model": self.model,
            "debug": self.debug,
            "log": self.log,
            "tag": self.tag,
            "rc_lines": self.rc_lines,
            "context": self.context,
            "show_locals": self.show_locals,
            "show_libs": self.show_libs,
            "show_slices": self.show_slices,
            "take_the_wheel": self.take_the_wheel,
            "stream": self.stream,
            "format": self.format,
        }

    def parse_user_flags(self, argv):

        args, unknown_args = self._parser().parse_known_args(argv)

        for x in self._user_configurable:
            self.set_trait(x.name, getattr(args, x.name))

        return unknown_args

    def user_flags_help(self):
        return "\n".join(
            [
                self.class_get_trait_help(x, self).replace("ChatDBGConfig.", "")
                for x in self._user_configurable
            ]
        )

    def user_flags(self):
        return "\n".join(
            [
                f"  --{x.name:10}{self._trait_values[x.name]}"
                for x in self._user_configurable
            ]
        )

    def parse_only_user_flags(self, args):
        try:
            unknown = chatdbg_config.parse_user_flags(args)
            if unknown:
                return (
                    f"Unrecognized arguments: {' '.join(unknown)}\n\n"
                    + f"ChatDBG arguments:\n\n{self.user_flags_help()}"
                )
            return chatdbg_config.user_flags()
        except Exception as e:
            return str(e) + f"\nChatDBG arguments:\n\n{self.user_flags_help()}"

    def make_printer(self, stdout, prompt, prefix, width):
        format = chatdbg_config.format
        if format.split(":")[0] == "md":
            format = format.split(":")
            theme = format[1] if len(format) > 1 else "dark"
            if theme not in ChatDBGMarkdownPrinter.themes.keys():
                print(
                    f"*** Unknown Markdown theme '{theme}'.  Defaulting to 'dark'",
                    file=stdout,
                )
                theme = "dark"
            return ChatDBGMarkdownPrinter(
                stdout, prompt, prefix, width, stream=self.stream, theme=theme
            )

        if format != "text":
            print("*** Unknown format '{format}'.  Defaulting to 'text'", file=stdout)
        return ChatDBGPrinter(stdout, prompt, prefix, width, stream=self.stream)


    def parse_user_flags(self, argv):
        parser = argparse.ArgumentParser(add_help=False)
        parser.add_argument('--debug', help="dump the LLM messages to a chatdbg.log", default=self.debug, action='store_true')
        parser.add_argument('--log',  help="where to write the log of the debugging session", default=self.log, type=str)
        parser.add_argument('--model', help="the LLM model to use", default=self.model, type=str)
        # parser.add_argument('--stream', help="stream responses from the LLM", default=self.stream, action='store_true')

        args, unknown_args = parser.parse_known_args(argv)
        
        self.debug = args.debug
        self.log = args.log
        self.model = args.model
        # self.stream = args.stream

        return unknown_args

    def user_flags_help(self):
        return textwrap.indent(textwrap.dedent(f"""\
              --debug         dump the LLM messages to a chatdbg.log
              --log=file      where to write the log of the debugging session
              --model=model   the LLM model to use
            """), '  ')

    def user_flags(self):
        return textwrap.indent(textwrap.dedent(f"""\
                debug:  {self.debug}
                log:    {self.log}
                model:  {self.model}
                """), '  ')



chatdbg_config: ChatDBGConfig = ChatDBGConfig()<|MERGE_RESOLUTION|>--- conflicted
+++ resolved
@@ -1,9 +1,8 @@
 import argparse
 import os
-import textwrap
 
 from traitlets import Bool, Int, Unicode
-from traitlets.config import Configurable, Config
+from traitlets.config import Configurable
 
 from chatdbg.util.markdown import ChatDBGMarkdownPrinter
 from chatdbg.util.printer import ChatDBGPrinter
@@ -72,14 +71,11 @@
 
     stream = Bool(
         _chatdbg_get_env("stream", True), help="Stream the response at it arrives"
-<<<<<<< HEAD
-=======
     ).tag(config=True)
 
     format = Unicode(
         _chatdbg_get_env("format", "text"),
         help="The output format (text or md:light or md:dark).",
->>>>>>> 0103481f
     ).tag(config=True)
 
     _user_configurable = [debug, log, model, format]
@@ -172,36 +168,4 @@
         return ChatDBGPrinter(stdout, prompt, prefix, width, stream=self.stream)
 
 
-    def parse_user_flags(self, argv):
-        parser = argparse.ArgumentParser(add_help=False)
-        parser.add_argument('--debug', help="dump the LLM messages to a chatdbg.log", default=self.debug, action='store_true')
-        parser.add_argument('--log',  help="where to write the log of the debugging session", default=self.log, type=str)
-        parser.add_argument('--model', help="the LLM model to use", default=self.model, type=str)
-        # parser.add_argument('--stream', help="stream responses from the LLM", default=self.stream, action='store_true')
-
-        args, unknown_args = parser.parse_known_args(argv)
-        
-        self.debug = args.debug
-        self.log = args.log
-        self.model = args.model
-        # self.stream = args.stream
-
-        return unknown_args
-
-    def user_flags_help(self):
-        return textwrap.indent(textwrap.dedent(f"""\
-              --debug         dump the LLM messages to a chatdbg.log
-              --log=file      where to write the log of the debugging session
-              --model=model   the LLM model to use
-            """), '  ')
-
-    def user_flags(self):
-        return textwrap.indent(textwrap.dedent(f"""\
-                debug:  {self.debug}
-                log:    {self.log}
-                model:  {self.model}
-                """), '  ')
-
-
-
 chatdbg_config: ChatDBGConfig = ChatDBGConfig()