import lldb

import llm_utils

import clangd_lsp_integration
from util.config import chatdbg_config

from dbg_dialog import LLDBDialog, DBGError


# The file produced by the panic handler if the Rust program is using the chatdbg crate.
RUST_PANIC_LOG_FILENAME = "panic_log.txt"
PROMPT = "(ChatDBG lldb) "


def __lldb_init_module(debugger: lldb.SBDebugger, internal_dict: dict) -> None:
    debugger.HandleCommand(f"settings set prompt '{PROMPT}'")


@lldb.command("code")
def _function_code(
    debugger: lldb.SBDebugger,
    command: str,
    result: lldb.SBCommandReturnObject,
    internal_dict: dict,
) -> None:
    parts = command.split(":")
    if len(parts) != 2:
        result.SetError("usage: code <filename>:<lineno>")
        return
    filename, lineno = parts[0], int(parts[1])
    try:
        lines, first = llm_utils.read_lines(filename, lineno - 7, lineno + 3)
    except FileNotFoundError:
        result.SetError(f"file '{filename}' not found.")
        return
    formatted = llm_utils.number_group_of_lines(lines, first)
    result.AppendMessage(formatted)


_clangd = None
if clangd_lsp_integration.is_available():
    _clangd = clangd_lsp_integration.clangd()


@lldb.command("definition")
def _function_definition(
    debugger: lldb.SBDebugger,
    command: str,
    result: lldb.SBCommandReturnObject,
    internal_dict: dict,
) -> None:
    if not clangd_lsp_integration.is_available():
        result.SetError(
            "`clangd` was not found. The `definition` function will not be made available."
        )
        return
    last_space_index = command.rfind(" ")
    if last_space_index == -1:
        result.SetError(
            "`clangd` was not found. The `definition` function will not be made available."
        )
        return
    filename_lineno = command[:last_space_index]
    symbol = command[last_space_index + 1 :]
    parts = filename_lineno.split(":")
    if len(parts) != 2:
        result.SetError("usage: definition <filename>:<lineno> <symbol>")
        return
    filename, lineno = parts[0], int(parts[1])

    try:
        with open(filename, "r") as file:
            lines = file.readlines()
    except FileNotFoundError:
        result.SetError(f"file '{filename}' not found.")
        return

    if lineno - 1 >= len(lines):
        result.SetError("symbol not found at that location.")
        return

    # We just return the first match here. Maybe we should find all definitions.
    character = lines[lineno - 1].find(symbol)

    # Now, some heuristics to make up for GPT's terrible math skills.
    if character == -1:
        symbol = symbol.lstrip("*")
        character = lines[lineno - 1].find(symbol)

    if character == -1:
        symbol = symbol.split("::")[-1]
        character = lines[lineno - 1].find(symbol)

    # Check five lines above and below.
    if character == -1:
        for i in range(-5, 6, 1):
            if lineno - 1 + i < 0 or lineno - 1 + i >= len(lines):
                continue
            character = lines[lineno - 1 + i].find(symbol)
            if character != -1:
                lineno += i
                break

    if character == -1:
        result.SetError("symbol not found at that location.")
        return

    global _clangd
    _clangd.didOpen(filename, "c" if filename.endswith(".c") else "cpp")
    definition = _clangd.definition(filename, lineno, character + 1)
    _clangd.didClose(filename)

    if "result" not in definition or not definition["result"]:
        result.SetError("No definition found.")
        return

    path = clangd_lsp_integration.uri_to_path(definition["result"][0]["uri"])
    start_lineno = definition["result"][0]["range"]["start"]["line"] + 1
    end_lineno = definition["result"][0]["range"]["end"]["line"] + 1
    lines, first = llm_utils.read_lines(path, start_lineno - 5, end_lineno + 5)
    content = llm_utils.number_group_of_lines(lines, first)
    line_string = (
        f"line {start_lineno}"
        if start_lineno == end_lineno
        else f"lines {start_lineno}-{end_lineno}"
    )
    result.AppendMessage(f"""File '{path}' at {line_string}:\n```\n{content}\n```""")


<<<<<<< HEAD
=======
# The log file used by the listener on the Assistant
_log = ChatDBGLog(
    log_filename=chatdbg_config.log,
    config=chatdbg_config.to_json(),
    capture_streams=False,  # don't have access to target's stdout/stderr here.
)


def _make_assistant(
    debugger: lldb.SBDebugger,
    result: lldb.SBCommandReturnObject,
) -> Assistant:

    # TODO: Move these functions to the toplevel and use functools.partial
    def llm_debug(command: str) -> str:
        """
        {
            "name": "debug",
            "description": "Run an LLDB command and get the response.",
            "parameters": {
                "type": "object",
                "properties": {
                    "command": {
                        "type": "string",
                        "description": "The LLDB command to run, possibly with arguments."
                    }
                },
                "required": [ "command" ]
            }
        }
        """
        return command, _capture_onecmd(debugger, f"debug {command}")

    def llm_get_code_surrounding(filename: str, lineno: int) -> str:
        """
        {
            "name": "get_code_surrounding",
            "description": "Returns the code in the given file surrounding and including the provided line number.",
            "parameters": {
                "type": "object",
                "properties": {
                    "filename": {
                        "type": "string",
                        "description": "The filename to read from."
                    },
                    "lineno": {
                        "type": "integer",
                        "description": "The line number to focus on. Some context before and after that line will be provided."
                    }
                },
                "required": [ "filename", "lineno" ]
            }
        }
        """
        return f"code {filename}:{lineno}", _capture_onecmd(
            debugger, f"code {filename}:{lineno}"
        )

    def llm_find_definition(filename: str, lineno: int, symbol: str) -> str:
        """
        {
            "name": "find_definition",
            "description": "Returns the definition for the given symbol at the given source line number.",
            "parameters": {
                "type": "object",
                "properties": {
                    "filename": {
                        "type": "string",
                        "description": "The filename the symbol is from."
                    },
                    "lineno": {
                        "type": "integer",
                        "description": "The line number where the symbol is present."
                    },
                    "symbol": {
                        "type": "string",
                        "description": "The symbol to lookup."
                    }
                },
                "required": [ "filename", "lineno", "symbol" ]
            }
        }
        """
        return f"definition {filename}:{lineno} {symbol}", _capture_onecmd(
            debugger, f"definition {filename}:{lineno} {symbol}"
        )

    functions = [llm_debug, llm_get_code_surrounding]
    if clangd_lsp_integration.is_available():
        functions += [llm_find_definition]

    instruction_prompt = _instructions()

    assistant = Assistant(
        instruction_prompt,
        model=chatdbg_config.model,
        debug=chatdbg_config.debug,
        functions=functions,
        stream=not chatdbg_config.no_stream,
        listeners=[
            ChatDBGPrinter(
                sys.stdout,
                PROMPT,  # must end with ' ' to match other tools
                "   ",
                80,
                stream=not chatdbg_config.no_stream,
            ),
            _log,
        ],
    )

    return assistant


def _check_debugger_state(
    debugger: lldb.SBDebugger,
    result: lldb.SBCommandReturnObject,
):
    if not debugger.GetSelectedTarget():
        result.SetError("must be attached to a program to use `chat`.")
        return False

    elif not is_debug_build(debugger):
        result.SetError(
            "your program must be compiled with debug information (`-g`) to use `chat`."
        )
        return False

    thread = get_thread(debugger)
    if not thread:
        result.SetError("must run the code first to use `chat`.")
        return False

    if not clangd_lsp_integration.is_available():
        result.AppendWarning(
            "`clangd` was not found. The `find_definition` function will not be made available."
        )

    return True


>>>>>>> d4a8b785
@lldb.command("chat")
@lldb.command("why")
def chat(
    debugger: lldb.SBDebugger,
    command: str,
    result: lldb.SBCommandReturnObject,
    internal_dict: dict,
):
    try:
        dialog = LLDBDialog(PROMPT, debugger)
        dialog.dialog(command)
    except Exception as e:
        result.setError(e.message)


@lldb.command("config")
def config(
    debugger: lldb.SBDebugger,
    command: str,
    result: lldb.SBCommandReturnObject,
    internal_dict: dict,
):
    args = command.split()
    message = chatdbg_config.parse_only_user_flags(args)
    result.AppendMessage(message)<|MERGE_RESOLUTION|>--- conflicted
+++ resolved
@@ -127,151 +127,6 @@
     )
     result.AppendMessage(f"""File '{path}' at {line_string}:\n```\n{content}\n```""")
 
-
-<<<<<<< HEAD
-=======
-# The log file used by the listener on the Assistant
-_log = ChatDBGLog(
-    log_filename=chatdbg_config.log,
-    config=chatdbg_config.to_json(),
-    capture_streams=False,  # don't have access to target's stdout/stderr here.
-)
-
-
-def _make_assistant(
-    debugger: lldb.SBDebugger,
-    result: lldb.SBCommandReturnObject,
-) -> Assistant:
-
-    # TODO: Move these functions to the toplevel and use functools.partial
-    def llm_debug(command: str) -> str:
-        """
-        {
-            "name": "debug",
-            "description": "Run an LLDB command and get the response.",
-            "parameters": {
-                "type": "object",
-                "properties": {
-                    "command": {
-                        "type": "string",
-                        "description": "The LLDB command to run, possibly with arguments."
-                    }
-                },
-                "required": [ "command" ]
-            }
-        }
-        """
-        return command, _capture_onecmd(debugger, f"debug {command}")
-
-    def llm_get_code_surrounding(filename: str, lineno: int) -> str:
-        """
-        {
-            "name": "get_code_surrounding",
-            "description": "Returns the code in the given file surrounding and including the provided line number.",
-            "parameters": {
-                "type": "object",
-                "properties": {
-                    "filename": {
-                        "type": "string",
-                        "description": "The filename to read from."
-                    },
-                    "lineno": {
-                        "type": "integer",
-                        "description": "The line number to focus on. Some context before and after that line will be provided."
-                    }
-                },
-                "required": [ "filename", "lineno" ]
-            }
-        }
-        """
-        return f"code {filename}:{lineno}", _capture_onecmd(
-            debugger, f"code {filename}:{lineno}"
-        )
-
-    def llm_find_definition(filename: str, lineno: int, symbol: str) -> str:
-        """
-        {
-            "name": "find_definition",
-            "description": "Returns the definition for the given symbol at the given source line number.",
-            "parameters": {
-                "type": "object",
-                "properties": {
-                    "filename": {
-                        "type": "string",
-                        "description": "The filename the symbol is from."
-                    },
-                    "lineno": {
-                        "type": "integer",
-                        "description": "The line number where the symbol is present."
-                    },
-                    "symbol": {
-                        "type": "string",
-                        "description": "The symbol to lookup."
-                    }
-                },
-                "required": [ "filename", "lineno", "symbol" ]
-            }
-        }
-        """
-        return f"definition {filename}:{lineno} {symbol}", _capture_onecmd(
-            debugger, f"definition {filename}:{lineno} {symbol}"
-        )
-
-    functions = [llm_debug, llm_get_code_surrounding]
-    if clangd_lsp_integration.is_available():
-        functions += [llm_find_definition]
-
-    instruction_prompt = _instructions()
-
-    assistant = Assistant(
-        instruction_prompt,
-        model=chatdbg_config.model,
-        debug=chatdbg_config.debug,
-        functions=functions,
-        stream=not chatdbg_config.no_stream,
-        listeners=[
-            ChatDBGPrinter(
-                sys.stdout,
-                PROMPT,  # must end with ' ' to match other tools
-                "   ",
-                80,
-                stream=not chatdbg_config.no_stream,
-            ),
-            _log,
-        ],
-    )
-
-    return assistant
-
-
-def _check_debugger_state(
-    debugger: lldb.SBDebugger,
-    result: lldb.SBCommandReturnObject,
-):
-    if not debugger.GetSelectedTarget():
-        result.SetError("must be attached to a program to use `chat`.")
-        return False
-
-    elif not is_debug_build(debugger):
-        result.SetError(
-            "your program must be compiled with debug information (`-g`) to use `chat`."
-        )
-        return False
-
-    thread = get_thread(debugger)
-    if not thread:
-        result.SetError("must run the code first to use `chat`.")
-        return False
-
-    if not clangd_lsp_integration.is_available():
-        result.AppendWarning(
-            "`clangd` was not found. The `find_definition` function will not be made available."
-        )
-
-    return True
-
-
->>>>>>> d4a8b785
 @lldb.command("chat")
 @lldb.command("why")
 def chat(
