--- conflicted
+++ resolved
@@ -1,9 +1,3 @@
-<<<<<<< HEAD
-=======
-import argparse
-from io import StringIO
-import os
->>>>>>> 0103481f
 import json
 import sys
 import textwrap
@@ -15,19 +9,11 @@
 import llm_utils
 
 from assistant.assistant import Assistant
-<<<<<<< HEAD
 import clangd_lsp_integration
 from util.config import chatdbg_config
 
 from lldb_utils.prompts import build_prompt, get_thread
 from lldb_utils.chat_history import History
-=======
-import chatdbg_utils
-import clangd_lsp_integration
-from util.config import chatdbg_config
-
-from lldb_utils.prompts import build_initial_prompt, build_followup_prompt, get_thread
->>>>>>> 0103481f
 
 
 # The file produced by the panic handler if the Rust program is using the chatdbg crate.
@@ -381,19 +367,11 @@
                     "filename": {
                         "type": "string",
                         "description": "The filename the symbol is from."
-<<<<<<< HEAD
                     },
                     "lineno": {
                         "type": "integer",
                         "description": "The line number where the symbol is present."
                     },
-=======
-                    },
-                    "lineno": {
-                        "type": "integer",
-                        "description": "The line number where the symbol is present."
-                    },
->>>>>>> 0103481f
                     "symbol": {
                         "type": "string",
                         "description": "The symbol to lookup."
@@ -470,7 +448,6 @@
     internal_dict: dict,
 ):
     global _assistant
-<<<<<<< HEAD
 
     state_result = lldb.SBCommandReturnObject()
     debuggable = _check_debugger_state(debugger, state_result)
@@ -520,76 +497,6 @@
             break
 
     assistant.close()
-=======
-
-    state_result = lldb.SBCommandReturnObject()
-    debuggable = _check_debugger_state(debugger, state_result)
-    print(state_result.GetError())
-    if not debuggable:
-        return
-
-    user_text = (
-        command if command else "What's the problem? Provide code to fix the issue."
-    )
-    dialog(debugger, user_text)
-
-
-def dialog(debugger, user_text):
-    result = lldb.SBCommandReturnObject()
-    assistant = _make_assistant(debugger, result)
-    initial_prompt = build_initial_prompt(debugger, user_text)
-
-    history = []
-
-    stats = assistant.query(initial_prompt, user_text)
-    print(f"\n[Cost: ~${stats['cost']:.2f} USD]")
-    while True:
-        try:
-            command = input(">>> " + PROMPT).strip()
-            if command == "exit" or command == "quit":
-                break
-            if command == "chat" or command == "why":
-                # Pass in the history as part of the followup prompt, and reset hist
-                followup_prompt = build_followup_prompt(debugger, user_text)
-                stats = assistant.query(followup_prompt, user_text)
-                print(f"\n[Cost: ~${stats['cost']:.2f} USD]")
-            elif command == "test-history":
-                do_hist(history)
-            else:
-                # Send the next input as an LLDB command
-                result = _capture_onecmd(debugger, command)
-                # If result is not a recognized command, pass it as a query
-                if result.find("is not a valid command") != -1:
-                    followup_prompt = build_followup_prompt(debugger, command)
-                    stats = assistant.query(followup_prompt, command)
-                    print(f"\n[Cost: ~${stats['cost']:.2f} USD]")
-                else:
-                    history += [(command, result)]
-                    print(result)
-        except EOFError:
-            # If it causes an error, break
-            break
-
-    assistant.close()
-
-
-def _format_history_entry(entry, indent=""):
-    line, output = entry
-    if output:
-        entry = f"{PROMPT}{line}\n{output}"
-    else:
-        entry = f"{PROMPT}{line}"
-    return textwrap.indent(entry, indent, lambda _: True)
-
-
-def do_hist(history):
-    """hist
-    Print the history of user-issued commands since the last chat.
-    """
-    entry_strs = [_format_history_entry(x) for x in history]
-    history_str = "\n".join(entry_strs)
-    print(history_str)
->>>>>>> 0103481f
 
 
 @lldb.command("config")
@@ -602,40 +509,7 @@
     args = command.split()
     unknown = chatdbg_config.parse_user_flags(args)
     if unknown:
-<<<<<<< HEAD
-        result.AppendWarning(f"Unknown flag.  Available flags are:\n{chatdbg_config.user_flags_help()}  ")
-    result.AppendMessage(f"Current values:\n{chatdbg_config.user_flags()}")    
-    
-=======
         result.AppendWarning(
             f"Unknown flag.  Available flags are:\n{chatdbg_config.user_flags_help()}  "
         )
-    result.AppendMessage(f"Current values:\n{chatdbg_config.user_flags()}")
-
-
-"""
-
-def why() -> just goes to chat
-
-def chat(line):
-   make assistant
-   run the query
-   while True:
-      line = input()
-      if line is a nother why or chat line:
-          run another query and pass in history as part of prompt and reset history
-      elif line is done:
-          break
-      else:
-          run it as a command
-          match response:
-             case "command not recognized" -> run as query
-             case error -> report error   # check on what result objects look like...
-             case anything else -> print it
-                and record history (input, result output)
-    
-
-
-
-"""
->>>>>>> 0103481f
+    result.AppendMessage(f"Current values:\n{chatdbg_config.user_flags()}")