--- conflicted
+++ resolved
@@ -3,10 +3,7 @@
 from .stream import StreamingTextWrapper
 from .wrap import word_wrap_except_code_blocks
 import os
-<<<<<<< HEAD
-=======
 
->>>>>>> 0103481f
 
 class ChatDBGPrinter(BaseAssistantListener):
     def __init__(self, out, debugger_prompt, chat_prefix, width, stream=False):
@@ -38,13 +35,9 @@
         print(textwrap.indent(text, "*** "), file=self._out)
 
     def on_begin_stream(self):
-<<<<<<< HEAD
-        self._stream_wrapper = StreamingTextWrapper(self._chat_prefix, width=self._width)
-=======
         self._stream_wrapper = StreamingTextWrapper(
             self._chat_prefix, width=self._width
         )
->>>>>>> 0103481f
         self._at_start = True
 
     def on_stream_delta(self, text):
